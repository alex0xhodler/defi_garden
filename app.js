const { useState, useEffect, useMemo } = React;

// Pool type categorization
const LENDING_PROTOCOLS = [
  'aave', 'aave-v2', 'aave-v3', 'compound', 'compound-v2', 'compound-v3',
  'morpho', 'morpho-blue', 'spark', 'sparklend', 'maple', 'euler', 'radiant',
  'iron-bank', 'cream', 'benqi-lending', 'venus', 'tectonic', 'moonwell',
  'strike', 'granary', 'pac-finance', 'dforce', 'annex'
];

const DEX_LP_PROTOCOLS = [
  'uniswap', 'uniswap-v2', 'uniswap-v3', 'curve', 'curve-dex', 'balancer',
  'balancer-v2', 'pancakeswap', 'pancakeswap-v2', 'pancakeswap-v3', 'sushiswap',
  'quickswap', 'traderjoe', 'spookyswap', 'spiritswap', 'honeyswap', 'dfyn',
  'viperswap', 'pangolin', 'lydia', 'defiswap', 'varen', 'levinswap',
  'aerodrome', 'aerodrome-slipstream', 'velodrome', 'solidly', 'bancor',
  'kyberswap', 'dodoex', '1inch', 'osmosis', 'raydium', 'orca'
];

const STAKING_PROTOCOLS = [
  'lido', 'rocket-pool', 'rocketpool', 'ether.fi', 'ether.fi-stake', 'stakewise',
  'jito', 'jito-liquid-staking', 'marinade', 'binance-staked-eth', 'coinbase-wrapped-staked-eth',
  'frax', 'frax-ether', 'benqi', 'benqi-staked-avax', 'staked-frax-ether',
  'ankr', 'pstake', 'stader', 'chorus-one', 'figment'
];

// Enhanced Protocol URL mapping with more protocols
const PROTOCOL_URLS = {
  "lido": "https://lido.fi",
  "aave-v3": "https://app.aave.com",
  "aave-v2": "https://app.aave.com",
  "aave": "https://app.aave.com",
  "compound-v3": "https://app.compound.finance",
  "compound-v2": "https://app.compound.finance",
  "compound": "https://app.compound.finance",
  "uniswap-v3": "https://app.uniswap.org",
  "uniswap-v2": "https://app.uniswap.org",
  "uniswap": "https://app.uniswap.org",
  "balancer-v2": "https://app.balancer.fi",
  "balancer": "https://app.balancer.fi",
  "curve": "https://curve.fi",
  "curve-dex": "https://curve.fi",
  "yearn-finance": "https://yearn.fi",
  "yearn": "https://yearn.fi",
  "convex-finance": "https://www.convexfinance.com",
  "convex": "https://www.convexfinance.com",
  "ether.fi-stake": "https://ether.fi",
  "ether.fi": "https://ether.fi",
  "binance-staked-eth": "https://www.binance.com",
  "coinbase-wrapped-staked-eth": "https://www.coinbase.com",
  "rocket-pool": "https://rocketpool.net",
  "rocketpool": "https://rocketpool.net",
  "frax-ether": "https://frax.finance",
  "frax": "https://frax.finance",
  "jito-liquid-staking": "https://www.jito.network",
  "jito": "https://www.jito.network",
  "maple": "https://maple.finance",
  "spark": "https://spark.fi",
  "sparklend": "https://spark.fi",
  "morpho-blue": "https://morpho.org",
  "morpho": "https://morpho.org",
  "ethena-usde": "https://ethena.fi",
  "ethena": "https://ethena.fi",
  "benqi-staked-avax": "https://benqi.fi",
  "benqi": "https://benqi.fi",
  "aerodrome-slipstream": "https://aerodrome.finance",
  "aerodrome": "https://aerodrome.finance",
  "pancakeswap-v3": "https://pancakeswap.finance",
  "pancakeswap-v2": "https://pancakeswap.finance",
  "pancakeswap": "https://pancakeswap.finance",
  "sushiswap": "https://sushi.com",
  "sushi": "https://sushi.com",
  "quickswap": "https://quickswap.exchange",
  "traderjoe": "https://traderjoexyz.com",
  "bancor": "https://bancor.network",
  "olympus": "https://olympusdao.finance",
  "stakewise": "https://stakewise.io"
};

// Pool type classification function
const getPoolType = (pool) => {
  if (!pool.project) return 'Yield Farming';
  
  const projectName = pool.project.toLowerCase().replace(/\s+/g, '-');
  
  // Check for lending pool indicators
  if (pool.poolMeta && pool.poolMeta.toLowerCase().includes('lending')) {
    return 'Lending';
  }
  
  // Check against protocol categories
  if (LENDING_PROTOCOLS.some(protocol => projectName.includes(protocol))) {
    return 'Lending';
  }
  
  if (DEX_LP_PROTOCOLS.some(protocol => projectName.includes(protocol))) {
    return 'LP/DEX';
  }
  
  if (STAKING_PROTOCOLS.some(protocol => projectName.includes(protocol))) {
    return 'Staking';
  }
  
  // Default to yield farming for unmatched pools
  return 'Yield Farming';
};

// Custom hook for debouncing
function useDebounce(value, delay) {
  const [debouncedValue, setDebouncedValue] = useState(value);

  useEffect(() => {
    const handler = setTimeout(() => {
      setDebouncedValue(value);
    }, delay);

    return () => {
      clearTimeout(handler);
    };
  }, [value, delay]);

  return debouncedValue;
}

// Main App Component
function App() {
  const [pools, setPools] = useState([]);
  const [filteredPools, setFilteredPools] = useState([]);
  const [selectedToken, setSelectedToken] = useState('');
  const [searchInput, setSearchInput] = useState('');
  const [selectedChain, setSelectedChain] = useState('');
  const [selectedPoolType, setSelectedPoolType] = useState('All');
  const [minTvl, setMinTvl] = useState(0);
  const [minApy, setMinApy] = useState(0);
  const [currentPage, setCurrentPage] = useState(1);
  const [loading, setLoading] = useState(false);
  const [error, setError] = useState('');
  const [showAutocomplete, setShowAutocomplete] = useState(false);
  const [highlightedIndex, setHighlightedIndex] = useState(-1);
  const [showFilters, setShowFilters] = useState(false);
  const [isInitialLoad, setIsInitialLoad] = useState(true);

  const debouncedSearchInput = useDebounce(searchInput, 300);
  const itemsPerPage = 10;

  // URL parameter utilities
  const getUrlParams = () => {
    const params = new URLSearchParams(window.location.search);
    return {
      token: params.get('token') || '',
      chain: params.get('chain') || '',
<<<<<<< HEAD
      poolType: params.get('poolType') || 'All',
=======
>>>>>>> fffb1c25
      minTvl: parseInt(params.get('minTvl') || '0', 10),
      minApy: parseInt(params.get('minApy') || '0', 10)
    };
  };

<<<<<<< HEAD
  const updateUrl = (token, chain, poolType, minTvl, minApy) => {
    const params = new URLSearchParams();
    if (token) params.set('token', token);
    if (chain) params.set('chain', chain);
    if (poolType && poolType !== 'All') params.set('poolType', poolType);
=======
  const updateUrl = (token, chain, minTvl, minApy) => {
    const params = new URLSearchParams();
    if (token) params.set('token', token);
    if (chain) params.set('chain', chain);
>>>>>>> fffb1c25
    if (minTvl > 0) params.set('minTvl', minTvl.toString());
    if (minApy > 0) params.set('minApy', minApy.toString());
    
    const newUrl = params.toString() ? `${window.location.pathname}?${params.toString()}` : window.location.pathname;
    window.history.pushState({}, '', newUrl);
    
    // Update page title
    if (token) {
      document.title = `DeFi Garden - ${token.toUpperCase()} Yields`;
    } else {
      document.title = 'DeFi Garden - Find the best yields for your tokens';
    }
  };

  // Initialize state from URL parameters on mount
  useEffect(() => {
    const urlParams = getUrlParams();
    if (urlParams.token) {
      setSelectedToken(urlParams.token);
      setSearchInput(urlParams.token);
      setShowFilters(true);
      setShowAutocomplete(false); // Explicitly hide autocomplete for URL loads
      document.title = `DeFi Garden - ${urlParams.token.toUpperCase()} Yields`;
    }
    if (urlParams.chain) setSelectedChain(urlParams.chain);
<<<<<<< HEAD
    if (urlParams.poolType) setSelectedPoolType(urlParams.poolType);
=======
>>>>>>> fffb1c25
    if (urlParams.minTvl) setMinTvl(urlParams.minTvl);
    if (urlParams.minApy) setMinApy(urlParams.minApy);
    
    // Mark initial load as complete after a brief delay
    setTimeout(() => setIsInitialLoad(false), 100);
  }, []);

  // Handle browser back/forward navigation
  useEffect(() => {
    const handlePopState = () => {
      const urlParams = getUrlParams();
      
      // Update state to match URL
      setSelectedToken(urlParams.token);
      setSearchInput(urlParams.token);
      setSelectedChain(urlParams.chain);
<<<<<<< HEAD
      setSelectedPoolType(urlParams.poolType);
=======
>>>>>>> fffb1c25
      setMinTvl(urlParams.minTvl);
      setMinApy(urlParams.minApy);
      setShowFilters(!!urlParams.token);
      setShowAutocomplete(false); // Always hide autocomplete on navigation
      setHighlightedIndex(-1);
      
      // Update page title
      if (urlParams.token) {
        document.title = `DeFi Garden - ${urlParams.token.toUpperCase()} Yields`;
      } else {
        document.title = 'DeFi Garden - Find the best yields for your tokens';
      }
    };

    window.addEventListener('popstate', handlePopState);
    return () => window.removeEventListener('popstate', handlePopState);
  }, []);
<<<<<<< HEAD
=======

>>>>>>> fffb1c25
  // Fetch pools data on mount
  useEffect(() => {
    const fetchPools = async () => {
      try {
        setLoading(true);
        setError('');
        const response = await fetch('https://yields.llama.fi/pools');
        if (!response.ok) {
          throw new Error(`HTTP error! status: ${response.status}`);
        }
        const data = await response.json();
        setPools(data.data || []);
      } catch (err) {
        setError('Failed to load yield data. Please try again later.');
        console.error('Error fetching pools:', err);
      } finally {
        setLoading(false);
      }
    };

    fetchPools();
  }, []);

  // Get unique tokens for autocomplete with smart sorting
  const availableTokens = useMemo(() => {
    if (!pools || pools.length === 0) {
      return [];
    }

    const tokenSet = new Set();
    pools.forEach(pool => {
      if (pool.symbol) {
        // Handle multiple symbols separated by dash or other separators
        const symbols = pool.symbol.split(/[-_\/\s]/).map(s => s.trim().toUpperCase());
        symbols.forEach(symbol => {
          if (symbol && symbol.length > 0 && symbol.length < 20) { // Reasonable length check
            tokenSet.add(symbol);
          }
        });
      }
    });
    
    const tokens = Array.from(tokenSet).sort();
    return tokens;
  }, [pools]);

  // Filter tokens for autocomplete with smart ordering
  const autocompleteTokens = useMemo(() => {
    if (!debouncedSearchInput || debouncedSearchInput.length < 1) {
      return [];
    }
    
    const searchTerm = debouncedSearchInput.toUpperCase();
    
    const exactMatches = [];
    const startsWith = [];
    const contains = [];
    
    availableTokens.forEach(token => {
      if (token === searchTerm) {
        exactMatches.push(token);
      } else if (token.startsWith(searchTerm)) {
        startsWith.push(token);
      } else if (token.includes(searchTerm)) {
        contains.push(token);
      }
    });
    
    // Return prioritized results: exact matches first, then starts with, then contains
    const results = [...exactMatches, ...startsWith, ...contains];
    return results;
  }, [availableTokens, debouncedSearchInput]);

  // Get available chains for selected token
  const availableChains = useMemo(() => {
    if (!selectedToken || !filteredPools.length) return [];
    const chainSet = new Set();
    filteredPools.forEach(pool => {
      if (pool.chain) {
        chainSet.add(pool.chain);
      }
    });
    return Array.from(chainSet).sort();
  }, [selectedToken, filteredPools]);

  // Get pool type counts for selected token (before other filters)
  const poolTypeCounts = useMemo(() => {
    if (!selectedToken || !pools.length) return {};
    
    const counts = { 'All': 0, 'Lending': 0, 'LP/DEX': 0, 'Staking': 0, 'Yield Farming': 0 };
    
    pools.forEach(pool => {
      if (!pool.symbol) return;
      
      // Check if any symbol in the pool matches the selected token
      const symbols = pool.symbol.split(/[-_\/\s]/).map(s => s.trim().toUpperCase());
      const hasToken = symbols.some(symbol => symbol === selectedToken.toUpperCase());
      
      if (hasToken && pool.tvlUsd > 0) {
        const poolType = getPoolType(pool);
        counts[poolType]++;
        counts['All']++;
      }
    });
    
    return counts;
  }, [selectedToken, pools]);

  // Filter and sort pools when token, chain, TVL, or APY selection changes
  useEffect(() => {
    if (!selectedToken) {
      setFilteredPools([]);
      return;
    }

    let filtered = pools.filter(pool => {
      if (!pool.symbol) return false;
      
      // Check if any symbol in the pool matches the selected token
      const symbols = pool.symbol.split(/[-_\/\s]/).map(s => s.trim().toUpperCase());
      const hasToken = symbols.some(symbol => symbol === selectedToken.toUpperCase());
      
      // Filter by chain if selected
      const chainMatch = !selectedChain || pool.chain === selectedChain;
      
      // Filter by pool type if selected
      const poolTypeMatch = selectedPoolType === 'All' || getPoolType(pool) === selectedPoolType;
      
      // Filter by minimum TVL
      const tvlMatch = pool.tvlUsd >= minTvl;
      
      // Filter by minimum APY
      const totalApy = (pool.apyBase || 0) + (pool.apyReward || 0);
      const apyMatch = totalApy >= minApy;
      
      return hasToken && chainMatch && poolTypeMatch && tvlMatch && apyMatch && pool.tvlUsd > 0;
    });

    // Sort by total APY (base + reward) descending
    filtered.sort((a, b) => {
      const apyA = (a.apyBase || 0) + (a.apyReward || 0);
      const apyB = (b.apyBase || 0) + (b.apyReward || 0);
      return apyB - apyA;
    });

    setFilteredPools(filtered);
    setCurrentPage(1); // Reset to first page when filters change
  }, [selectedToken, selectedChain, selectedPoolType, minTvl, minApy, pools]);

  // Update URL when filters change (but not during initial load or popstate events)
  useEffect(() => {
    if (!isInitialLoad && selectedToken) {
<<<<<<< HEAD
      updateUrl(selectedToken, selectedChain, selectedPoolType, minTvl, minApy);
    }
  }, [selectedToken, selectedChain, selectedPoolType, minTvl, minApy, isInitialLoad]);
=======
      updateUrl(selectedToken, selectedChain, minTvl, minApy);
    }
  }, [selectedToken, selectedChain, minTvl, minApy, isInitialLoad]);

>>>>>>> fffb1c25
  // Handle token selection
  const handleTokenSelect = (token) => {
    setSelectedToken(token);
    setSearchInput(token);
    setShowAutocomplete(false);
    setShowFilters(true); // Show filters after token selection
    setHighlightedIndex(-1);
    // URL will be updated by the useEffect
  };

  // Handle search input changes
  const handleSearchInputChange = (e) => {
    const value = e.target.value;
    setSearchInput(value);
    
    // Clear selected token if input doesn't match
    if (value !== selectedToken) {
      setSelectedToken('');
      setFilteredPools([]);
      setSelectedChain('');
      setSelectedPoolType('All');
      setShowFilters(false);
    }
    
    // Show autocomplete if there's input
    setShowAutocomplete(value.length > 0);
    setHighlightedIndex(-1);
  };

  // Handle input focus
  const handleInputFocus = () => {
    // Only show autocomplete if there's input AND no token is selected (user is searching)
    if (searchInput.length > 0 && !selectedToken) {
      setShowAutocomplete(true);
    }
  };

  // Handle input blur to close autocomplete
  const handleInputBlur = () => {
    // Delay hiding to allow for clicks on autocomplete items
    setTimeout(() => {
      setShowAutocomplete(false);
      setHighlightedIndex(-1);
    }, 200);
  };

  // Handle keyboard navigation in autocomplete
  const handleKeyDown = (e) => {
    if (!showAutocomplete || autocompleteTokens.length === 0) return;

    switch (e.key) {
      case 'ArrowDown':
        e.preventDefault();
        setHighlightedIndex(prev => 
          prev < autocompleteTokens.length - 1 ? prev + 1 : prev
        );
        break;
      case 'ArrowUp':
        e.preventDefault();
        setHighlightedIndex(prev => prev > 0 ? prev - 1 : -1);
        break;
      case 'Enter':
        e.preventDefault();
        if (highlightedIndex >= 0) {
          handleTokenSelect(autocompleteTokens[highlightedIndex]);
        } else if (autocompleteTokens.length === 1) {
          handleTokenSelect(autocompleteTokens[0]);
        }
        break;
      case 'Escape':
        setShowAutocomplete(false);
        setHighlightedIndex(-1);
        break;
    }
  };

  // Reset application state
  const resetApp = () => {
    setSelectedToken('');
    setSearchInput('');
    setSelectedChain('');
    setSelectedPoolType('All');
    setMinTvl(0);
    setMinApy(0);
    setFilteredPools([]);
    setCurrentPage(1);
    setShowAutocomplete(false);
    setShowFilters(false);
    setHighlightedIndex(-1);
    setError('');
    
    // Clear URL parameters and reset title
    window.history.pushState({}, '', window.location.pathname);
    document.title = 'DeFi Garden - Find the best yields for your tokens';
  };

  // Format currency
  const formatCurrency = (amount) => {
    if (amount >= 1e9) {
      return `$${(amount / 1e9).toFixed(1)}B`;
    } else if (amount >= 1e6) {
      return `$${(amount / 1e6).toFixed(1)}M`;
    } else if (amount >= 1e3) {
      return `$${(amount / 1e3).toFixed(1)}K`;
    } else {
      return `$${amount?.toFixed(0) || '0'}`;
    }
  };

  // Format APY
  const formatAPY = (apyBase, apyReward) => {
    const total = (apyBase || 0) + (apyReward || 0);
    return `${total.toFixed(2)}%`;
  };

  // Get protocol URL with smart URL detection
  const getProtocolUrl = (pool) => {
    // First, try to use the pool URL from the API
    if (pool.url && pool.url.startsWith('http')) {
      return pool.url;
    }
    
    // Fallback to protocol mapping
    if (!pool.project) return null;
    const key = pool.project.toLowerCase().replace(/\s+/g, '-');
    return PROTOCOL_URLS[key] || null;
  };

  // Get paginated results
  const paginatedPools = useMemo(() => {
    const startIndex = (currentPage - 1) * itemsPerPage;
    return filteredPools.slice(startIndex, startIndex + itemsPerPage);
  }, [filteredPools, currentPage]);

  const totalPages = Math.ceil(filteredPools.length / itemsPerPage);

  // Handle pool click with protocol URL
  const handlePoolClick = (pool, e) => {
    e.preventDefault();
    e.stopPropagation();
    const protocolUrl = getProtocolUrl(pool);
    if (protocolUrl) {
      window.open(protocolUrl, '_blank', 'noopener,noreferrer');
    }
  };

  // Render loading state
  if (loading && pools.length === 0) {
    return React.createElement('div', { className: 'app' },
      React.createElement('div', { className: 'container' },
        React.createElement('div', { className: 'loading-state' },
          React.createElement('div', { className: 'loading-spinner' }),
          React.createElement('div', { className: 'empty-message' }, 'Loading yield opportunities...')
        )
      )
    );
  }

  return React.createElement('div', { 
    className: `app ${selectedToken && filteredPools.length > 0 ? 'has-results' : ''}` 
  },
    React.createElement('div', { className: 'container' },
      // Header
      React.createElement('div', { className: 'header' },
        React.createElement('h1', { 
          className: 'logo', 
          onClick: resetApp
        }, 'DeFi Garden'),
        React.createElement('p', { className: 'subtitle' }, 
          'Find the best yields for your tokens across all chains'
        )
      ),

      // Search Section
      React.createElement('div', { className: 'search-section' },
        React.createElement('div', { className: 'search-container' },
          React.createElement('input', {
            type: 'text',
            className: 'search-input',
            placeholder: 'Search for token symbol (e.g., USDC, ETH, BTC)...',
            value: searchInput,
            onChange: handleSearchInputChange,
            onKeyDown: handleKeyDown,
            onFocus: handleInputFocus,
            onBlur: handleInputBlur,
            autoFocus: true
          }),
          
          // Autocomplete Dropdown
          showAutocomplete && autocompleteTokens.length > 0 && 
            React.createElement('div', { className: 'autocomplete-dropdown' },
              autocompleteTokens.map((token, index) => 
                React.createElement('div', {
                  key: token,
                  className: `autocomplete-item ${index === highlightedIndex ? 'highlighted' : ''}`,
                  onMouseDown: (e) => {
                    e.preventDefault(); // Prevent input blur
                    handleTokenSelect(token);
                  }
                }, token)
              )
            )
        )
      ),

      // Error State
      error && React.createElement('div', { className: 'error-state' },
        React.createElement('div', { className: 'error-message' }, error)
      ),

      // Filters Section
      showFilters && selectedToken && React.createElement('div', { className: 'filters-section' },
        React.createElement('div', { className: 'filters-grid' },
          // Chain Filter
          availableChains.length > 1 && React.createElement('div', { className: 'filter-group' },
            React.createElement('label', { className: 'filter-label' }, 'Chain'),
            React.createElement('select', {
              className: 'filter-select',
              value: selectedChain,
              onChange: (e) => setSelectedChain(e.target.value)
            },
              React.createElement('option', { value: '' }, 'All Chains'),
              availableChains.map(chain => 
                React.createElement('option', { key: chain, value: chain }, chain)
              )
            )
          ),

          // Pool Type Filter
          React.createElement('div', { className: 'filter-group' },
            React.createElement('label', { className: 'filter-label' }, 'Pool Type'),
            React.createElement('select', {
              className: 'filter-select',
              value: selectedPoolType,
              onChange: (e) => setSelectedPoolType(e.target.value)
            },
              React.createElement('option', { value: 'All' }, 
                `All Pool Types${poolTypeCounts['All'] ? ' (' + poolTypeCounts['All'] + ')' : ''}`),
              React.createElement('option', { value: 'Lending' }, 
                `Lending${poolTypeCounts['Lending'] ? ' (' + poolTypeCounts['Lending'] + ')' : ''}`),
              React.createElement('option', { value: 'LP/DEX' }, 
                `LP/DEX${poolTypeCounts['LP/DEX'] ? ' (' + poolTypeCounts['LP/DEX'] + ')' : ''}`),
              React.createElement('option', { value: 'Staking' }, 
                `Staking${poolTypeCounts['Staking'] ? ' (' + poolTypeCounts['Staking'] + ')' : ''}`),
              React.createElement('option', { value: 'Yield Farming' }, 
                `Yield Farming${poolTypeCounts['Yield Farming'] ? ' (' + poolTypeCounts['Yield Farming'] + ')' : ''}`)
            )
          ),

          // Min TVL Filter
          React.createElement('div', { className: 'filter-group' },
            React.createElement('label', { className: 'filter-label' }, 'Minimum TVL'),
            React.createElement('select', {
              className: 'filter-select',
              value: minTvl,
              onChange: (e) => setMinTvl(Number(e.target.value))
            },
              React.createElement('option', { value: 0 }, 'No minimum'),
              React.createElement('option', { value: 10000 }, '$10K+'),
              React.createElement('option', { value: 100000 }, '$100K+'),
              React.createElement('option', { value: 1000000 }, '$1M+'),
              React.createElement('option', { value: 10000000 }, '$10M+')
            )
          ),

          // Min APY Filter
          React.createElement('div', { className: 'filter-group' },
            React.createElement('label', { className: 'filter-label' }, 'Minimum APY'),
            React.createElement('select', {
              className: 'filter-select',
              value: minApy,
              onChange: (e) => setMinApy(Number(e.target.value))
            },
              React.createElement('option', { value: 0 }, 'No minimum'),
              React.createElement('option', { value: 1 }, '1%+'),
              React.createElement('option', { value: 5 }, '5%+'),
              React.createElement('option', { value: 10 }, '10%+'),
              React.createElement('option', { value: 20 }, '20%+')
            )
          )
        )
      ),

      // Results Section
      selectedToken && React.createElement('div', { className: 'results-section' },
        filteredPools.length > 0 ? [
          React.createElement('div', { className: 'results-header', key: 'header' },
            React.createElement('h2', { className: 'results-title' },
              `Yields for ${selectedToken}${selectedChain ? ` on ${selectedChain}` : ''}`
            ),
            React.createElement('div', { className: 'results-count' },
              `${filteredPools.length} pool${filteredPools.length !== 1 ? 's' : ''} found`
            )
          ),

          React.createElement('div', { className: 'pools-grid', key: 'pools' },
            paginatedPools.map((pool, index) => {
              const protocolUrl = getProtocolUrl(pool);
              return React.createElement('div', {
                key: `${pool.pool}-${index}`,
                className: `pool-card ${protocolUrl ? 'clickable' : ''}`,
                onClick: protocolUrl ? (e) => handlePoolClick(pool, e) : undefined
              },
                React.createElement('div', { className: 'pool-header' },
                  React.createElement('div', { className: 'pool-project' },
                    pool.project,
                    protocolUrl && React.createElement('span', { className: 'external-link' }, '↗')
                  ),
                  React.createElement('div', { className: 'pool-apy' },
                    formatAPY(pool.apyBase, pool.apyReward)
                  )
                ),
                
                React.createElement('div', { className: 'pool-details' },
                  React.createElement('div', { className: 'pool-detail' },
                    React.createElement('div', { className: 'pool-detail-label' }, 'TVL'),
                    React.createElement('div', { className: 'pool-detail-value' },
                      formatCurrency(pool.tvlUsd)
                    )
                  ),
                  React.createElement('div', { className: 'pool-detail' },
                    React.createElement('div', { className: 'pool-detail-label' }, 'Symbol'),
                    React.createElement('div', { className: 'pool-detail-value' }, pool.symbol)
                  )
                ),
                
                React.createElement('div', { className: 'pool-chain' }, pool.chain)
              );
            })
          ),

          // Pagination
          totalPages > 1 && React.createElement('div', { className: 'pagination', key: 'pagination' },
            React.createElement('button', {
              className: 'pagination-button',
              onClick: () => setCurrentPage(prev => Math.max(1, prev - 1)),
              disabled: currentPage === 1
            }, 'Previous'),
            
            React.createElement('div', { className: 'pagination-info' },
              `Page ${currentPage} of ${totalPages}`
            ),
            
            React.createElement('button', {
              className: 'pagination-button',
              onClick: () => setCurrentPage(prev => Math.min(totalPages, prev + 1)),
              disabled: currentPage === totalPages
            }, 'Next')
          )
        ] : React.createElement('div', { className: 'empty-state' },
          React.createElement('div', { className: 'empty-message' }, `No yields found for ${selectedToken}`),
          React.createElement('div', { className: 'empty-submessage' },
            'Try adjusting your filters or searching for a different token'
          )
        )
      ),

    )
  );
}

// Render the app
ReactDOM.render(React.createElement(App), document.getElementById('root'));<|MERGE_RESOLUTION|>--- conflicted
+++ resolved
@@ -149,27 +149,17 @@
     return {
       token: params.get('token') || '',
       chain: params.get('chain') || '',
-<<<<<<< HEAD
       poolType: params.get('poolType') || 'All',
-=======
->>>>>>> fffb1c25
       minTvl: parseInt(params.get('minTvl') || '0', 10),
       minApy: parseInt(params.get('minApy') || '0', 10)
     };
   };
 
-<<<<<<< HEAD
   const updateUrl = (token, chain, poolType, minTvl, minApy) => {
     const params = new URLSearchParams();
     if (token) params.set('token', token);
     if (chain) params.set('chain', chain);
     if (poolType && poolType !== 'All') params.set('poolType', poolType);
-=======
-  const updateUrl = (token, chain, minTvl, minApy) => {
-    const params = new URLSearchParams();
-    if (token) params.set('token', token);
-    if (chain) params.set('chain', chain);
->>>>>>> fffb1c25
     if (minTvl > 0) params.set('minTvl', minTvl.toString());
     if (minApy > 0) params.set('minApy', minApy.toString());
     
@@ -195,10 +185,7 @@
       document.title = `DeFi Garden - ${urlParams.token.toUpperCase()} Yields`;
     }
     if (urlParams.chain) setSelectedChain(urlParams.chain);
-<<<<<<< HEAD
     if (urlParams.poolType) setSelectedPoolType(urlParams.poolType);
-=======
->>>>>>> fffb1c25
     if (urlParams.minTvl) setMinTvl(urlParams.minTvl);
     if (urlParams.minApy) setMinApy(urlParams.minApy);
     
@@ -215,10 +202,7 @@
       setSelectedToken(urlParams.token);
       setSearchInput(urlParams.token);
       setSelectedChain(urlParams.chain);
-<<<<<<< HEAD
       setSelectedPoolType(urlParams.poolType);
-=======
->>>>>>> fffb1c25
       setMinTvl(urlParams.minTvl);
       setMinApy(urlParams.minApy);
       setShowFilters(!!urlParams.token);
@@ -236,10 +220,6 @@
     window.addEventListener('popstate', handlePopState);
     return () => window.removeEventListener('popstate', handlePopState);
   }, []);
-<<<<<<< HEAD
-=======
-
->>>>>>> fffb1c25
   // Fetch pools data on mount
   useEffect(() => {
     const fetchPools = async () => {
@@ -392,16 +372,9 @@
   // Update URL when filters change (but not during initial load or popstate events)
   useEffect(() => {
     if (!isInitialLoad && selectedToken) {
-<<<<<<< HEAD
       updateUrl(selectedToken, selectedChain, selectedPoolType, minTvl, minApy);
     }
   }, [selectedToken, selectedChain, selectedPoolType, minTvl, minApy, isInitialLoad]);
-=======
-      updateUrl(selectedToken, selectedChain, minTvl, minApy);
-    }
-  }, [selectedToken, selectedChain, minTvl, minApy, isInitialLoad]);
-
->>>>>>> fffb1c25
   // Handle token selection
   const handleTokenSelect = (token) => {
     setSelectedToken(token);
